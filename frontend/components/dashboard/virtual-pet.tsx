"use client"

import React, { useState, useEffect, useRef } from "react"
import { Card, CardContent, CardDescription, CardFooter, CardHeader, CardTitle } from "@/components/ui/card"
import { Button } from "@/components/ui/button"
import { Progress } from "@/components/ui/progress"
import { Input } from "@/components/ui/input"
import type { VirtualPet as VirtualPetType, PetAccessory } from "@/types/gamification"
import { Heart, Zap, Clock, Plus, Lock, Edit2, Check } from "lucide-react"
import Image from "next/image"
import {
  Dialog,
  DialogContent,
  DialogDescription,
  DialogFooter,
  DialogHeader,
  DialogTitle,
  DialogTrigger,
} from "@/components/ui/dialog"
import { Tabs, TabsContent, TabsList, TabsTrigger } from "@/components/ui/tabs"

// Mock pet accessories
const availableAccessories: PetAccessory[] = [
  {
    id: "bed",
    name: "Cat Mattress",
    description: "A cozy bed designed for optimal rest.",
    slot: "background",
    iconUrl: "/pet-access/bed.png",
    levelRequired: 10,
    position: {
      position: 'absolute',
      inset: '0',
      display: 'flex',
      alignItems: 'center',
      justifyContent: 'center',
      zIndex: '0',
      opacity: '0.8',
      width: '140px',
      height: '140px',
      top: '30px', 
      left: '-10px'
    },
    stats: {
      energyBoost: 10,
    },
  },
  {
    id: "pole",
    name: "Scratch Pole",
    description: "A scratching post for exercise.",
    slot: "left",
    iconUrl: "/pet-access/pole.png",
    levelRequired: 15,
    position: {
      position: 'absolute',
      width: '50px',
      height: '100px',
      left: '-150px', // moved even more to the left
      bottom: '10px',
      zIndex: '1'
    },
    stats: {
      happinessBoost: 15,
    },
  },
  {
    id: "kitten",
    name: "Friend (Kitten)",
    description: "A companion for your virtual pet.",
    slot: "bottom-left",
    iconUrl: "/pet-access/kitten.png",
    levelRequired: 25,
    position: {
      position: 'absolute',
      width: '40px',
      height: '40px',
      left: '-90px', 
      bottom: '0px',
      zIndex: '2'
    },
    stats: {
      happinessBoost: 20,
    },
  },
  {
    id: "bowl",
    name: "Food Bowl",
    description: "A special feeding bowl.",
    slot: "bottom-right",
    iconUrl: "/pet-access/food.png",
    levelRequired: 30,
    position: {
      position: 'absolute',
      width: '40px',
      height: '40px',
      right: '-150px', // moved even more to the right
      bottom: '10px', // adjusted to be more aligned with other items
      zIndex: '2'
    },
    stats: {
      energyBoost: 15,
    },
  },
]


// Mock pet data
const mockPet: VirtualPetType = {
  id: "pet1",
<<<<<<< HEAD
  name: "Whiskers",
  species: "Cat",
  level: 50,
=======
  name: "Derrick",
  species: "Owl",
  level: 20,
  experience: 1580,
  experienceToNextLevel: 2000,
>>>>>>> 87cfbe3d
  happiness: 10,
  energy: 10,
  lastFed: new Date(Date.now() - 4 * 60 * 60 * 1000).toISOString(), // 4 hours ago
  lastPlayed: new Date(Date.now() - 8 * 60 * 60 * 1000).toISOString(), // 8 hours ago
  accessories: [], // No accessories initially since level is too low
  iconUrl: "/animations/Chilling.gif",
}

export function VirtualPet() {
  const [pet, setPet] = useState<VirtualPetType>(mockPet)
  const [activeTab, setActiveTab] = useState("interact")
  const [showAccessories, setShowAccessories] = useState(false)
  const [petState, setPetState] = useState<'idle' | 'chilling' | 'eating' | 'playing' | 'dancing' | 'crying' | 'dead'>('chilling')
  const [isFeeding, setIsFeeding] = useState(false)
  const [isPlaying, setIsPlaying] = useState(false)
  const [isEditingName, setIsEditingName] = useState(false)
  const [newPetName, setNewPetName] = useState(pet.name)
  const userActivityTimeout = useRef<NodeJS.Timeout | null>(null)
  const feedingTimeout = useRef<NodeJS.Timeout | null>(null)
  const playingTimeout = useRef<NodeJS.Timeout | null>(null)

  // Calculate time since last interaction
  const getTimeSince = (dateString: string) => {
    const date = new Date(dateString)
    const now = new Date()
    const diffMs = now.getTime() - date.getTime()
    const diffHrs = Math.floor(diffMs / (1000 * 60 * 60))

    if (diffHrs < 1) {
      return "Less than an hour ago"
    } else if (diffHrs === 1) {
      return "1 hour ago"
    } else {
      return `${diffHrs} hours ago`
    }
  }
  // Handle Feed Pet button click
  const handleFeedClick = () => {
    if (pet.energy >= 100) return // Don't feed if energy is full

    setIsFeeding(true)
    const previousState = petState

    // Update pet stats
    setPet(prevPet => ({
      ...prevPet,
      energy: Math.min(100, prevPet.energy + 20),
      lastFed: new Date().toISOString(),
      experience: prevPet.experience + 15, // Gain experience when feeding
    }))

    // Clear any existing timeout
    if (feedingTimeout.current) {
      clearTimeout(feedingTimeout.current)
    }

    // Reset after animation duration
    feedingTimeout.current = setTimeout(() => {
      setIsFeeding(false)
      setPetState(previousState)
      updatePetState()
    }, 3000)
  }
  // Handle Play button click
  const handlePlayClick = () => {
    if (pet.energy <= 0) return // Don't play if no energy

    setIsPlaying(true)
    const previousState = petState

    // Update pet stats
    setPet(prevPet => ({
      ...prevPet,
      happiness: Math.min(100, prevPet.happiness + 15),
      energy: Math.max(0, prevPet.energy - 10),
      lastPlayed: new Date().toISOString(),
      experience: prevPet.experience + 25, // Gain more experience when playing
    }))

    // Clear any existing timeout
    if (playingTimeout.current) {
      clearTimeout(playingTimeout.current)
    }

    // Reset after animation duration
    playingTimeout.current = setTimeout(() => {
      setIsPlaying(false)
      setPetState(previousState)
      updatePetState()
    }, 3000)
  }

  // Handle saving the pet name
  const handleSaveName = () => {
    if (newPetName.trim()) {
      setPet(prevPet => ({
        ...prevPet,
        name: newPetName.trim()
      }))
    } else {
      // If empty, revert to current name
      setNewPetName(pet.name)
    }
    setIsEditingName(false)
  }

  const equipAccessory = (accessory: PetAccessory) => {
    // Check if the pet level is high enough to use this accessory
    if (pet.level < accessory.levelRequired) {
      return; // Can't equip if level requirement isn't met
    }
    setPet(prevPet => {
      // Check if accessory is already equipped
      const isEquipped = prevPet.accessories.some(acc => acc.id === accessory.id)
      
      if (isEquipped) {
        // Remove the accessory
        return {
          ...prevPet,
          accessories: prevPet.accessories.filter(acc => acc.id !== accessory.id),
          happiness: Math.max(0, prevPet.happiness - 5), // Small happiness penalty for removing
        }
      } else {
        // Add the accessory
        return {
          ...prevPet,
          accessories: [...prevPet.accessories, accessory],
          happiness: Math.min(100, prevPet.happiness + 5), // Small happiness boost for adding
        }
      }
    })
  }

  // Determine the appropriate pet state based on current conditions
  const updatePetState = () => {
    if (pet.energy <= 0) {
      setPetState('dead')
    } else if (pet.happiness <= 10) {
      setPetState('crying')
    } else if (pet.happiness >= 100) {
      setPetState('dancing')
    } else if (pet.energy >= 100) {
      setPetState('dancing')
    } else {
      // Default to chilling when active, idle when inactive
      setPetState('chilling')
    }
  }

  // Helper to calculate levels needed to unlock an accessory
  const getLevelsNeeded = (accessory: PetAccessory) => {
    return Math.max(0, accessory.levelRequired - pet.level)
  }

  // Set up user activity tracking
  useEffect(() => {
    const resetUserActivity = () => {
      // User is active
      setPetState(prevState => {
        // Only change to chilling if not in a special state
        if (['idle', 'chilling'].includes(prevState)) {
          return 'chilling'
        }
        return prevState
      })

      // Clear existing timeout
      if (userActivityTimeout.current) {
        clearTimeout(userActivityTimeout.current)
      }

      // Set up new timeout to mark as idle after inactivity
      userActivityTimeout.current = setTimeout(() => {
        setPetState(prevState => {
          // Only change to idle if currently chilling
          if (prevState === 'chilling') {
            return 'idle'
          }
          return prevState
        })
      }, 10000) // 30 seconds of inactivity
    }

    // Add event listeners for user activity
    window.addEventListener('mousemove', resetUserActivity)
    window.addEventListener('keydown', resetUserActivity)
    window.addEventListener('click', resetUserActivity)
    window.addEventListener('touchstart', resetUserActivity)

    // Initial call to set up timeout
    resetUserActivity()

    return () => {
      // Clean up event listeners
      window.removeEventListener('mousemove', resetUserActivity)
      window.removeEventListener('keydown', resetUserActivity)
      window.removeEventListener('click', resetUserActivity)
      window.removeEventListener('touchstart', resetUserActivity)
      
      // Clear timeout
      if (userActivityTimeout.current) {
        clearTimeout(userActivityTimeout.current)
      }
    }
  }, [])

  // Update pet state whenever pet stats change
  useEffect(() => {
    updatePetState()
  }, [pet.happiness, pet.energy])
  
  // Check for level up when experience changes
  useEffect(() => {
    if (pet.experience >= pet.experienceToNextLevel) {
      // Level up the pet
      const newLevel = pet.level + 1;
      const remainingExp = pet.experience - pet.experienceToNextLevel;
      
      // Calculate experience needed for next level (increases with each level)
      const newExpRequired = Math.floor(pet.experienceToNextLevel * 1.2);
      
      setPet(prevPet => ({
        ...prevPet,
        level: newLevel,
        experience: remainingExp,
        experienceToNextLevel: newExpRequired,
        // Bonus happiness and energy for leveling up
        happiness: Math.min(100, prevPet.happiness + 20),
        energy: Math.min(100, prevPet.energy + 20),
      }));
      
      // Could add a level up animation or notification here
      console.log(`${pet.name} leveled up to level ${newLevel}!`);
    }
  }, [pet.experience]);

  // Simulate pet stats decreasing over time
  useEffect(() => {
    const interval = setInterval(() => {
      setPet((prevPet) => ({
        ...prevPet,
        happiness: Math.max(0, prevPet.happiness - 1),
        energy: Math.max(0, prevPet.energy - 0.5),
      }))
    }, 60000) // Update every minute

    return () => clearInterval(interval)
  }, [])

  // Clean up timeouts when component unmounts
  useEffect(() => {
    return () => {
      if (feedingTimeout.current) clearTimeout(feedingTimeout.current)
      if (playingTimeout.current) clearTimeout(playingTimeout.current)
    }
  }, [])

  // Get the appropriate animation source based on current state
  const getPetAnimationSrc = () => {
    if (isFeeding) return '/animations/Happy.gif'
    if (isPlaying) return '/animations/Tickle.gif'

    switch (petState) {
      case 'idle':
        return '/animations/Idle1.gif'
      case 'dancing':
        return '/animations/Dancing.gif'
      case 'crying':
        return '/animations/Crying.gif'
      case 'dead':
        return '/animations/Dead.png'
      case 'chilling':
      default:
        return '/animations/Chilling.gif'
    }
  }

  return (
    <Card>
      <CardHeader>
        <CardTitle className="flex items-center justify-between">
          <span>Virtual Pet</span>
          <span className="text-sm font-normal">Level {pet.level}</span>
        </CardTitle>
        <CardDescription>Take care of your learning companion</CardDescription>
      </CardHeader>
      <CardContent className="space-y-4">
        <div className="flex flex-col items-center">
          <div className="relative mb-4">
            {/* Background accessory */}
            {pet.accessories.find((acc) => acc.slot === "background") && (
              <div className="absolute" style={{
                width: '140px',
                height: '140px',
                top: '0',
                left: '-10px',
                zIndex: '0'
              }}>
                <Image
                  src={pet.accessories.find((acc) => acc.slot === "background")?.iconUrl || ''}
                  alt="Pet bed"
                  layout="fill"
                  objectFit="contain"
                />
              </div>
            )}

            {/* Pet with animations */}
            <div className="relative flex items-center justify-center" style={{ width: '120px', height: '120px' }}>
              {/* Left accessory (pole) */}
              {pet.accessories.find((acc) => acc.slot === "left") && (
                <div className="absolute" style={{
                  width: '50px',
                  height: '100px',
                  left: '-60px',
                  bottom: '10px',
                  zIndex: '1'
                }}>
                  <Image
                    src={pet.accessories.find((acc) => acc.slot === "left")?.iconUrl || ''}
                    alt="Scratch pole"
                    layout="fill"
                    objectFit="contain"
                  />
                </div>
              )}

              {/* Bottom left accessory (kitten) */}
              {pet.accessories.find((acc) => acc.slot === "bottom-left") && (
                <div className="absolute" style={{
                  width: '40px',
                  height: '40px',
                  left: '-20px',
                  bottom: '0px',
                  zIndex: '2'
                }}>
                  <Image
                    src={pet.accessories.find((acc) => acc.slot === "bottom-left")?.iconUrl || ''}
                    alt="Friend kitten"
                    layout="fill"
                    objectFit="contain"
                  />
                </div>
              )}

              {/* Bottom right accessory (bowl) */}
              {pet.accessories.find((acc) => acc.slot === "bottom-right") && (
                <div className="absolute" style={{
                  width: '40px',
                  height: '40px',
                  right: '-20px',
                  bottom: '0px',
                  zIndex: '2'
                }}>
                  <Image
                    src={pet.accessories.find((acc) => acc.slot === "bottom-right")?.iconUrl || ''}
                    alt="Food bowl"
                    layout="fill"
                    objectFit="contain"
                  />
                </div>
              )}              <Image 
                src={getPetAnimationSrc()} 
                alt={`${pet.name} the Cat`}
                width={120}
                height={120}
                priority
              />
            </div>
<<<<<<< HEAD
          </div>          <div className="flex items-center justify-center text-xl font-bold mb-2 gap-2">
            {isEditingName ? (
              <div className="flex items-center">
                <Input 
                  value={newPetName}
                  onChange={(e) => setNewPetName(e.target.value)}
                  className="h-8 px-2 py-1 w-32 text-center font-bold"
                  autoFocus
                  onKeyDown={(e) => e.key === 'Enter' && handleSaveName()}
                />
                <Button 
                  variant="ghost" 
                  size="icon" 
                  className="h-8 w-8 ml-1" 
                  onClick={handleSaveName}
                >
                  <Check className="h-4 w-4" />
                </Button>
              </div>
            ) : (
              <>
                <span>{pet.name}</span>
                <span>the Cat</span>
                <Button 
                  variant="ghost" 
                  size="icon" 
                  className="h-6 w-6" 
                  onClick={() => {
                    setNewPetName(pet.name);
                    setIsEditingName(true);
                  }}
                >
                  <Edit2 className="h-3.5 w-3.5" />
                </Button>
              </>
            )}
          </div>

          <div className="w-full space-y-3">
=======
          </div>

          <div className="text-xl font-bold mb-2">
            {pet.name} the {pet.species}
          </div>          <div className="w-full space-y-3">
            <div className="space-y-1">
              <div className="flex justify-between text-sm">
                <div className="flex items-center">
                  <svg className="h-4 w-4 mr-1 text-purple-500" xmlns="http://www.w3.org/2000/svg" viewBox="0 0 24 24" fill="currentColor" aria-hidden="true">
                    <path d="M12 2c-5.5 0-10 4.5-10 10s4.5 10 10 10 10-4.5 10-10-4.5-10-10-10zm0 18c-4.4 0-8-3.6-8-8s3.6-8 8-8 8 3.6 8 8-3.6 8-8 8z"/>
                    <path d="M15 6h-6v12h6v-12z"/>
                  </svg>
                  <span>Experience</span>
                </div>
                <span>{pet.experience} / {pet.experienceToNextLevel}</span>
              </div>
              <Progress value={(pet.experience / pet.experienceToNextLevel) * 100} className="h-2 bg-purple-100 dark:bg-purple-900/20">
                <div 
                  className="bg-gradient-to-r from-purple-500 to-purple-700 h-full transition-all" 
                  style={{ width: `${(pet.experience / pet.experienceToNextLevel) * 100}%` }}
                />
              </Progress>
            </div>
            
>>>>>>> 87cfbe3d
            <div className="space-y-1">
              <div className="flex justify-between text-sm">
                <div className="flex items-center">
                  <Heart className="h-4 w-4 mr-1 text-red-500" />
                  <span>Happiness</span>
                </div>
                <span>{pet.happiness}%</span>
              </div>
              <Progress value={pet.happiness} className="h-2" />
            </div>

            <div className="space-y-1">
              <div className="flex justify-between text-sm">
                <div className="flex items-center">
                  <Zap className="h-4 w-4 mr-1 text-yellow-500" />
                  <span>Energy</span>
                </div>
                <span>{pet.energy}%</span>
              </div>
              <Progress value={pet.energy} className="h-2" />
            </div>
          </div>
        </div>

        <div className="grid grid-cols-2 gap-2 text-xs text-muted-foreground">
          <div className="flex items-center">
            <Clock className="h-3 w-3 mr-1" />
            <span>Last fed: {getTimeSince(pet.lastFed)}</span>
          </div>
          <div className="flex items-center">
            <Clock className="h-3 w-3 mr-1" />
            <span>Last played: {getTimeSince(pet.lastPlayed)}</span>
          </div>
        </div>
      </CardContent>

      <CardFooter>
        <Tabs defaultValue="interact" value={activeTab} onValueChange={setActiveTab} className="w-full">
          <TabsList className="grid w-full grid-cols-2">
            <TabsTrigger value="interact">Interact</TabsTrigger>
            <TabsTrigger value="customize">Customize</TabsTrigger>
          </TabsList>

          <TabsContent value="interact" className="space-y-2 pt-2">
            <div className="grid grid-cols-2 gap-2">
              <Button 
                onClick={handleFeedClick} 
                disabled={pet.energy >= 100 || isFeeding}
              >
                Feed Pet
              </Button>
              <Button 
                onClick={handlePlayClick} 
                disabled={pet.energy <= 0 || isPlaying}
              >
                Play
              </Button>
            </div>
          </TabsContent>

          <TabsContent value="customize" className="pt-2">
            <Dialog open={showAccessories} onOpenChange={setShowAccessories}>
              <DialogTrigger asChild>
                <Button className="w-full">
                  <Plus className="h-4 w-4 mr-2" />
                  Accessories
                </Button>
              </DialogTrigger>
              <DialogContent className="sm:max-w-[600px] dark:bg-background dark:border dark:border-border">
                <DialogHeader>
                  <DialogTitle>Pet Accessories</DialogTitle>
                  <DialogDescription>Customize your pet with special items that boost their stats</DialogDescription>
                </DialogHeader>

                <div className="grid grid-cols-2 gap-6 mt-4">
                  {availableAccessories.map((accessory) => {
                    const isEquipped = pet.accessories.some(acc => acc.id === accessory.id)
                    const isLocked = pet.level < accessory.levelRequired
                    const levelsNeeded = getLevelsNeeded(accessory)
                    return (
                      <Button
                        key={accessory.id}
                        variant={isEquipped ? "default" : "outline"}
                        className={`flex flex-col items-center justify-between h-auto p-5 ${isEquipped ? 'bg-primary text-primary-foreground' : ''} ${isLocked ? 'opacity-80' : ''}`}
                        onClick={() => equipAccessory(accessory)}
                        disabled={isLocked}
                      >
                        <div className="relative w-16 h-16 mb-3">
                          <Image
                            src={accessory.iconUrl}
                            alt={accessory.name}
                            layout="fill"
                            objectFit="contain"
                            className={isLocked ? "opacity-50" : ""}
                          />
                          {isLocked && (
                            <div className="absolute inset-0 flex items-center justify-center">
                              <div className="bg-background/80 dark:bg-background rounded-full p-1">
                                <Lock className="h-5 w-5 text-muted-foreground" />
                              </div>
                            </div>
                          )}
                        </div>
                        <div className={`text-sm font-medium mb-2 ${isEquipped ? 'text-white' : ''}`}>
                          {accessory.name}
                        </div>
                        <div 
                          className={`text-xs ${isEquipped ? 'text-white/90' : 'text-muted-foreground'} text-center leading-relaxed w-full overflow-hidden break-words`}
                        >
                          {isLocked 
                            ? `Unlocks at level ${accessory.levelRequired}` 
                            : accessory.description}
                        </div>
                        <div className={`text-xs font-medium mt-3 ${isEquipped ? 'text-white/90' : ''}`}>
                          {isLocked 
                            ? `🔒 ${levelsNeeded} more level${levelsNeeded !== 1 ? 's' : ''} needed` 
                            : isEquipped ? '✓ Equipped' : 'Click to equip'}
                        </div>
                      </Button>
                    )
                  })}
                </div>
              </DialogContent>
            </Dialog>
          </TabsContent>
        </Tabs>
      </CardFooter>
    </Card>
  )
}<|MERGE_RESOLUTION|>--- conflicted
+++ resolved
@@ -1,13 +1,23 @@
-"use client"
-
-import React, { useState, useEffect, useRef } from "react"
-import { Card, CardContent, CardDescription, CardFooter, CardHeader, CardTitle } from "@/components/ui/card"
-import { Button } from "@/components/ui/button"
-import { Progress } from "@/components/ui/progress"
-import { Input } from "@/components/ui/input"
-import type { VirtualPet as VirtualPetType, PetAccessory } from "@/types/gamification"
-import { Heart, Zap, Clock, Plus, Lock, Edit2, Check } from "lucide-react"
-import Image from "next/image"
+"use client";
+
+import React, { useState, useEffect, useRef } from "react";
+import {
+  Card,
+  CardContent,
+  CardDescription,
+  CardFooter,
+  CardHeader,
+  CardTitle,
+} from "@/components/ui/card";
+import { Button } from "@/components/ui/button";
+import { Progress } from "@/components/ui/progress";
+import { Input } from "@/components/ui/input";
+import type {
+  VirtualPet as VirtualPetType,
+  PetAccessory,
+} from "@/types/gamification";
+import { Heart, Zap, Clock, Plus, Lock, Edit2, Check } from "lucide-react";
+import Image from "next/image";
 import {
   Dialog,
   DialogContent,
@@ -16,8 +26,8 @@
   DialogHeader,
   DialogTitle,
   DialogTrigger,
-} from "@/components/ui/dialog"
-import { Tabs, TabsContent, TabsList, TabsTrigger } from "@/components/ui/tabs"
+} from "@/components/ui/dialog";
+import { Tabs, TabsContent, TabsList, TabsTrigger } from "@/components/ui/tabs";
 
 // Mock pet accessories
 const availableAccessories: PetAccessory[] = [
@@ -29,17 +39,17 @@
     iconUrl: "/pet-access/bed.png",
     levelRequired: 10,
     position: {
-      position: 'absolute',
-      inset: '0',
-      display: 'flex',
-      alignItems: 'center',
-      justifyContent: 'center',
-      zIndex: '0',
-      opacity: '0.8',
-      width: '140px',
-      height: '140px',
-      top: '30px', 
-      left: '-10px'
+      position: "absolute",
+      inset: "0",
+      display: "flex",
+      alignItems: "center",
+      justifyContent: "center",
+      zIndex: "0",
+      opacity: "0.8",
+      width: "140px",
+      height: "140px",
+      top: "30px",
+      left: "-10px",
     },
     stats: {
       energyBoost: 10,
@@ -53,12 +63,12 @@
     iconUrl: "/pet-access/pole.png",
     levelRequired: 15,
     position: {
-      position: 'absolute',
-      width: '50px',
-      height: '100px',
-      left: '-150px', // moved even more to the left
-      bottom: '10px',
-      zIndex: '1'
+      position: "absolute",
+      width: "50px",
+      height: "100px",
+      left: "-150px", // moved even more to the left
+      bottom: "10px",
+      zIndex: "1",
     },
     stats: {
       happinessBoost: 15,
@@ -72,12 +82,12 @@
     iconUrl: "/pet-access/kitten.png",
     levelRequired: 25,
     position: {
-      position: 'absolute',
-      width: '40px',
-      height: '40px',
-      left: '-90px', 
-      bottom: '0px',
-      zIndex: '2'
+      position: "absolute",
+      width: "40px",
+      height: "40px",
+      left: "-90px",
+      bottom: "0px",
+      zIndex: "2",
     },
     stats: {
       happinessBoost: 20,
@@ -91,256 +101,255 @@
     iconUrl: "/pet-access/food.png",
     levelRequired: 30,
     position: {
-      position: 'absolute',
-      width: '40px',
-      height: '40px',
-      right: '-150px', // moved even more to the right
-      bottom: '10px', // adjusted to be more aligned with other items
-      zIndex: '2'
+      position: "absolute",
+      width: "40px",
+      height: "40px",
+      right: "-150px", // moved even more to the right
+      bottom: "10px", // adjusted to be more aligned with other items
+      zIndex: "2",
     },
     stats: {
       energyBoost: 15,
     },
   },
-]
-
+];
 
 // Mock pet data
 const mockPet: VirtualPetType = {
   id: "pet1",
-<<<<<<< HEAD
-  name: "Whiskers",
-  species: "Cat",
-  level: 50,
-=======
   name: "Derrick",
   species: "Owl",
   level: 20,
   experience: 1580,
   experienceToNextLevel: 2000,
->>>>>>> 87cfbe3d
   happiness: 10,
   energy: 10,
   lastFed: new Date(Date.now() - 4 * 60 * 60 * 1000).toISOString(), // 4 hours ago
   lastPlayed: new Date(Date.now() - 8 * 60 * 60 * 1000).toISOString(), // 8 hours ago
   accessories: [], // No accessories initially since level is too low
   iconUrl: "/animations/Chilling.gif",
-}
+};
 
 export function VirtualPet() {
-  const [pet, setPet] = useState<VirtualPetType>(mockPet)
-  const [activeTab, setActiveTab] = useState("interact")
-  const [showAccessories, setShowAccessories] = useState(false)
-  const [petState, setPetState] = useState<'idle' | 'chilling' | 'eating' | 'playing' | 'dancing' | 'crying' | 'dead'>('chilling')
-  const [isFeeding, setIsFeeding] = useState(false)
-  const [isPlaying, setIsPlaying] = useState(false)
-  const [isEditingName, setIsEditingName] = useState(false)
-  const [newPetName, setNewPetName] = useState(pet.name)
-  const userActivityTimeout = useRef<NodeJS.Timeout | null>(null)
-  const feedingTimeout = useRef<NodeJS.Timeout | null>(null)
-  const playingTimeout = useRef<NodeJS.Timeout | null>(null)
+  const [pet, setPet] = useState<VirtualPetType>(mockPet);
+  const [activeTab, setActiveTab] = useState("interact");
+  const [showAccessories, setShowAccessories] = useState(false);
+  const [petState, setPetState] = useState<
+    "idle" | "chilling" | "eating" | "playing" | "dancing" | "crying" | "dead"
+  >("chilling");
+  const [isFeeding, setIsFeeding] = useState(false);
+  const [isPlaying, setIsPlaying] = useState(false);
+  const [isEditingName, setIsEditingName] = useState(false);
+  const [newPetName, setNewPetName] = useState(pet.name);
+  const userActivityTimeout = useRef<NodeJS.Timeout | null>(null);
+  const feedingTimeout = useRef<NodeJS.Timeout | null>(null);
+  const playingTimeout = useRef<NodeJS.Timeout | null>(null);
 
   // Calculate time since last interaction
   const getTimeSince = (dateString: string) => {
-    const date = new Date(dateString)
-    const now = new Date()
-    const diffMs = now.getTime() - date.getTime()
-    const diffHrs = Math.floor(diffMs / (1000 * 60 * 60))
+    const date = new Date(dateString);
+    const now = new Date();
+    const diffMs = now.getTime() - date.getTime();
+    const diffHrs = Math.floor(diffMs / (1000 * 60 * 60));
 
     if (diffHrs < 1) {
-      return "Less than an hour ago"
+      return "Less than an hour ago";
     } else if (diffHrs === 1) {
-      return "1 hour ago"
+      return "1 hour ago";
     } else {
-      return `${diffHrs} hours ago`
+      return `${diffHrs} hours ago`;
     }
-  }
+  };
   // Handle Feed Pet button click
   const handleFeedClick = () => {
-    if (pet.energy >= 100) return // Don't feed if energy is full
-
-    setIsFeeding(true)
-    const previousState = petState
+    if (pet.energy >= 100) return; // Don't feed if energy is full
+
+    setIsFeeding(true);
+    const previousState = petState;
 
     // Update pet stats
-    setPet(prevPet => ({
+    setPet((prevPet) => ({
       ...prevPet,
       energy: Math.min(100, prevPet.energy + 20),
       lastFed: new Date().toISOString(),
       experience: prevPet.experience + 15, // Gain experience when feeding
-    }))
+    }));
 
     // Clear any existing timeout
     if (feedingTimeout.current) {
-      clearTimeout(feedingTimeout.current)
+      clearTimeout(feedingTimeout.current);
     }
 
     // Reset after animation duration
     feedingTimeout.current = setTimeout(() => {
-      setIsFeeding(false)
-      setPetState(previousState)
-      updatePetState()
-    }, 3000)
-  }
+      setIsFeeding(false);
+      setPetState(previousState);
+      updatePetState();
+    }, 3000);
+  };
   // Handle Play button click
   const handlePlayClick = () => {
-    if (pet.energy <= 0) return // Don't play if no energy
-
-    setIsPlaying(true)
-    const previousState = petState
+    if (pet.energy <= 0) return; // Don't play if no energy
+
+    setIsPlaying(true);
+    const previousState = petState;
 
     // Update pet stats
-    setPet(prevPet => ({
+    setPet((prevPet) => ({
       ...prevPet,
       happiness: Math.min(100, prevPet.happiness + 15),
       energy: Math.max(0, prevPet.energy - 10),
       lastPlayed: new Date().toISOString(),
       experience: prevPet.experience + 25, // Gain more experience when playing
-    }))
+    }));
 
     // Clear any existing timeout
     if (playingTimeout.current) {
-      clearTimeout(playingTimeout.current)
+      clearTimeout(playingTimeout.current);
     }
 
     // Reset after animation duration
     playingTimeout.current = setTimeout(() => {
-      setIsPlaying(false)
-      setPetState(previousState)
-      updatePetState()
-    }, 3000)
-  }
+      setIsPlaying(false);
+      setPetState(previousState);
+      updatePetState();
+    }, 3000);
+  };
 
   // Handle saving the pet name
   const handleSaveName = () => {
     if (newPetName.trim()) {
-      setPet(prevPet => ({
+      setPet((prevPet) => ({
         ...prevPet,
-        name: newPetName.trim()
-      }))
+        name: newPetName.trim(),
+      }));
     } else {
       // If empty, revert to current name
-      setNewPetName(pet.name)
+      setNewPetName(pet.name);
     }
-    setIsEditingName(false)
-  }
+    setIsEditingName(false);
+  };
 
   const equipAccessory = (accessory: PetAccessory) => {
     // Check if the pet level is high enough to use this accessory
     if (pet.level < accessory.levelRequired) {
       return; // Can't equip if level requirement isn't met
     }
-    setPet(prevPet => {
+    setPet((prevPet) => {
       // Check if accessory is already equipped
-      const isEquipped = prevPet.accessories.some(acc => acc.id === accessory.id)
-      
+      const isEquipped = prevPet.accessories.some(
+        (acc) => acc.id === accessory.id
+      );
+
       if (isEquipped) {
         // Remove the accessory
         return {
           ...prevPet,
-          accessories: prevPet.accessories.filter(acc => acc.id !== accessory.id),
+          accessories: prevPet.accessories.filter(
+            (acc) => acc.id !== accessory.id
+          ),
           happiness: Math.max(0, prevPet.happiness - 5), // Small happiness penalty for removing
-        }
+        };
       } else {
         // Add the accessory
         return {
           ...prevPet,
           accessories: [...prevPet.accessories, accessory],
           happiness: Math.min(100, prevPet.happiness + 5), // Small happiness boost for adding
-        }
+        };
       }
-    })
-  }
+    });
+  };
 
   // Determine the appropriate pet state based on current conditions
   const updatePetState = () => {
     if (pet.energy <= 0) {
-      setPetState('dead')
+      setPetState("dead");
     } else if (pet.happiness <= 10) {
-      setPetState('crying')
+      setPetState("crying");
     } else if (pet.happiness >= 100) {
-      setPetState('dancing')
+      setPetState("dancing");
     } else if (pet.energy >= 100) {
-      setPetState('dancing')
+      setPetState("dancing");
     } else {
       // Default to chilling when active, idle when inactive
-      setPetState('chilling')
+      setPetState("chilling");
     }
-  }
+  };
 
   // Helper to calculate levels needed to unlock an accessory
   const getLevelsNeeded = (accessory: PetAccessory) => {
-    return Math.max(0, accessory.levelRequired - pet.level)
-  }
+    return Math.max(0, accessory.levelRequired - pet.level);
+  };
 
   // Set up user activity tracking
   useEffect(() => {
     const resetUserActivity = () => {
       // User is active
-      setPetState(prevState => {
+      setPetState((prevState) => {
         // Only change to chilling if not in a special state
-        if (['idle', 'chilling'].includes(prevState)) {
-          return 'chilling'
+        if (["idle", "chilling"].includes(prevState)) {
+          return "chilling";
         }
-        return prevState
-      })
+        return prevState;
+      });
 
       // Clear existing timeout
       if (userActivityTimeout.current) {
-        clearTimeout(userActivityTimeout.current)
+        clearTimeout(userActivityTimeout.current);
       }
 
       // Set up new timeout to mark as idle after inactivity
       userActivityTimeout.current = setTimeout(() => {
-        setPetState(prevState => {
+        setPetState((prevState) => {
           // Only change to idle if currently chilling
-          if (prevState === 'chilling') {
-            return 'idle'
+          if (prevState === "chilling") {
+            return "idle";
           }
-          return prevState
-        })
-      }, 10000) // 30 seconds of inactivity
-    }
+          return prevState;
+        });
+      }, 10000); // 30 seconds of inactivity
+    };
 
     // Add event listeners for user activity
-    window.addEventListener('mousemove', resetUserActivity)
-    window.addEventListener('keydown', resetUserActivity)
-    window.addEventListener('click', resetUserActivity)
-    window.addEventListener('touchstart', resetUserActivity)
+    window.addEventListener("mousemove", resetUserActivity);
+    window.addEventListener("keydown", resetUserActivity);
+    window.addEventListener("click", resetUserActivity);
+    window.addEventListener("touchstart", resetUserActivity);
 
     // Initial call to set up timeout
-    resetUserActivity()
+    resetUserActivity();
 
     return () => {
       // Clean up event listeners
-      window.removeEventListener('mousemove', resetUserActivity)
-      window.removeEventListener('keydown', resetUserActivity)
-      window.removeEventListener('click', resetUserActivity)
-      window.removeEventListener('touchstart', resetUserActivity)
-      
+      window.removeEventListener("mousemove", resetUserActivity);
+      window.removeEventListener("keydown", resetUserActivity);
+      window.removeEventListener("click", resetUserActivity);
+      window.removeEventListener("touchstart", resetUserActivity);
+
       // Clear timeout
       if (userActivityTimeout.current) {
-        clearTimeout(userActivityTimeout.current)
+        clearTimeout(userActivityTimeout.current);
       }
-    }
-  }, [])
+    };
+  }, []);
 
   // Update pet state whenever pet stats change
   useEffect(() => {
-    updatePetState()
-  }, [pet.happiness, pet.energy])
-  
+    updatePetState();
+  }, [pet.happiness, pet.energy]);
+
   // Check for level up when experience changes
   useEffect(() => {
     if (pet.experience >= pet.experienceToNextLevel) {
       // Level up the pet
       const newLevel = pet.level + 1;
       const remainingExp = pet.experience - pet.experienceToNextLevel;
-      
+
       // Calculate experience needed for next level (increases with each level)
       const newExpRequired = Math.floor(pet.experienceToNextLevel * 1.2);
-      
-      setPet(prevPet => ({
+
+      setPet((prevPet) => ({
         ...prevPet,
         level: newLevel,
         experience: remainingExp,
@@ -349,7 +358,7 @@
         happiness: Math.min(100, prevPet.happiness + 20),
         energy: Math.min(100, prevPet.energy + 20),
       }));
-      
+
       // Could add a level up animation or notification here
       console.log(`${pet.name} leveled up to level ${newLevel}!`);
     }
@@ -362,39 +371,39 @@
         ...prevPet,
         happiness: Math.max(0, prevPet.happiness - 1),
         energy: Math.max(0, prevPet.energy - 0.5),
-      }))
-    }, 60000) // Update every minute
-
-    return () => clearInterval(interval)
-  }, [])
+      }));
+    }, 60000); // Update every minute
+
+    return () => clearInterval(interval);
+  }, []);
 
   // Clean up timeouts when component unmounts
   useEffect(() => {
     return () => {
-      if (feedingTimeout.current) clearTimeout(feedingTimeout.current)
-      if (playingTimeout.current) clearTimeout(playingTimeout.current)
-    }
-  }, [])
+      if (feedingTimeout.current) clearTimeout(feedingTimeout.current);
+      if (playingTimeout.current) clearTimeout(playingTimeout.current);
+    };
+  }, []);
 
   // Get the appropriate animation source based on current state
   const getPetAnimationSrc = () => {
-    if (isFeeding) return '/animations/Happy.gif'
-    if (isPlaying) return '/animations/Tickle.gif'
+    if (isFeeding) return "/animations/Happy.gif";
+    if (isPlaying) return "/animations/Tickle.gif";
 
     switch (petState) {
-      case 'idle':
-        return '/animations/Idle1.gif'
-      case 'dancing':
-        return '/animations/Dancing.gif'
-      case 'crying':
-        return '/animations/Crying.gif'
-      case 'dead':
-        return '/animations/Dead.png'
-      case 'chilling':
+      case "idle":
+        return "/animations/Idle1.gif";
+      case "dancing":
+        return "/animations/Dancing.gif";
+      case "crying":
+        return "/animations/Crying.gif";
+      case "dead":
+        return "/animations/Dead.png";
+      case "chilling":
       default:
-        return '/animations/Chilling.gif'
+        return "/animations/Chilling.gif";
     }
-  }
+  };
 
   return (
     <Card>
@@ -410,15 +419,21 @@
           <div className="relative mb-4">
             {/* Background accessory */}
             {pet.accessories.find((acc) => acc.slot === "background") && (
-              <div className="absolute" style={{
-                width: '140px',
-                height: '140px',
-                top: '0',
-                left: '-10px',
-                zIndex: '0'
-              }}>
+              <div
+                className="absolute"
+                style={{
+                  width: "140px",
+                  height: "140px",
+                  top: "0",
+                  left: "-10px",
+                  zIndex: "0",
+                }}
+              >
                 <Image
-                  src={pet.accessories.find((acc) => acc.slot === "background")?.iconUrl || ''}
+                  src={
+                    pet.accessories.find((acc) => acc.slot === "background")
+                      ?.iconUrl || ""
+                  }
                   alt="Pet bed"
                   layout="fill"
                   objectFit="contain"
@@ -427,82 +442,102 @@
             )}
 
             {/* Pet with animations */}
-            <div className="relative flex items-center justify-center" style={{ width: '120px', height: '120px' }}>
+            <div
+              className="relative flex items-center justify-center"
+              style={{ width: "120px", height: "120px" }}
+            >
               {/* Left accessory (pole) */}
               {pet.accessories.find((acc) => acc.slot === "left") && (
-                <div className="absolute" style={{
-                  width: '50px',
-                  height: '100px',
-                  left: '-60px',
-                  bottom: '10px',
-                  zIndex: '1'
-                }}>
+                <div
+                  className="absolute"
+                  style={{
+                    width: "50px",
+                    height: "100px",
+                    left: "-60px",
+                    bottom: "10px",
+                    zIndex: "1",
+                  }}
+                >
                   <Image
-                    src={pet.accessories.find((acc) => acc.slot === "left")?.iconUrl || ''}
+                    src={
+                      pet.accessories.find((acc) => acc.slot === "left")
+                        ?.iconUrl || ""
+                    }
                     alt="Scratch pole"
                     layout="fill"
                     objectFit="contain"
                   />
                 </div>
               )}
-
               {/* Bottom left accessory (kitten) */}
               {pet.accessories.find((acc) => acc.slot === "bottom-left") && (
-                <div className="absolute" style={{
-                  width: '40px',
-                  height: '40px',
-                  left: '-20px',
-                  bottom: '0px',
-                  zIndex: '2'
-                }}>
+                <div
+                  className="absolute"
+                  style={{
+                    width: "40px",
+                    height: "40px",
+                    left: "-20px",
+                    bottom: "0px",
+                    zIndex: "2",
+                  }}
+                >
                   <Image
-                    src={pet.accessories.find((acc) => acc.slot === "bottom-left")?.iconUrl || ''}
+                    src={
+                      pet.accessories.find((acc) => acc.slot === "bottom-left")
+                        ?.iconUrl || ""
+                    }
                     alt="Friend kitten"
                     layout="fill"
                     objectFit="contain"
                   />
                 </div>
               )}
-
               {/* Bottom right accessory (bowl) */}
               {pet.accessories.find((acc) => acc.slot === "bottom-right") && (
-                <div className="absolute" style={{
-                  width: '40px',
-                  height: '40px',
-                  right: '-20px',
-                  bottom: '0px',
-                  zIndex: '2'
-                }}>
+                <div
+                  className="absolute"
+                  style={{
+                    width: "40px",
+                    height: "40px",
+                    right: "-20px",
+                    bottom: "0px",
+                    zIndex: "2",
+                  }}
+                >
                   <Image
-                    src={pet.accessories.find((acc) => acc.slot === "bottom-right")?.iconUrl || ''}
+                    src={
+                      pet.accessories.find((acc) => acc.slot === "bottom-right")
+                        ?.iconUrl || ""
+                    }
                     alt="Food bowl"
                     layout="fill"
                     objectFit="contain"
                   />
                 </div>
-              )}              <Image 
-                src={getPetAnimationSrc()} 
+              )}{" "}
+              <Image
+                src={getPetAnimationSrc()}
                 alt={`${pet.name} the Cat`}
                 width={120}
                 height={120}
                 priority
               />
             </div>
-<<<<<<< HEAD
-          </div>          <div className="flex items-center justify-center text-xl font-bold mb-2 gap-2">
+          </div>{" "}
+          <div className="flex items-center justify-center text-xl font-bold mb-2 gap-2">
             {isEditingName ? (
               <div className="flex items-center">
-                <Input 
+                <Input
                   value={newPetName}
                   onChange={(e) => setNewPetName(e.target.value)}
                   className="h-8 px-2 py-1 w-32 text-center font-bold"
                   autoFocus
-                  onKeyDown={(e) => e.key === 'Enter' && handleSaveName()}
+                  onKeyDown={(e) => e.key === "Enter" && handleSaveName()}
                 />
-                <Button 
-                  variant="ghost" 
-                  size="icon" 
-                  className="h-8 w-8 ml-1" 
+                <Button
+                  variant="ghost"
+                  size="icon"
+                  className="h-8 w-8 ml-1"
                   onClick={handleSaveName}
                 >
                   <Check className="h-4 w-4" />
@@ -512,10 +547,10 @@
               <>
                 <span>{pet.name}</span>
                 <span>the Cat</span>
-                <Button 
-                  variant="ghost" 
-                  size="icon" 
-                  className="h-6 w-6" 
+                <Button
+                  variant="ghost"
+                  size="icon"
+                  className="h-6 w-6"
                   onClick={() => {
                     setNewPetName(pet.name);
                     setIsEditingName(true);
@@ -525,35 +560,42 @@
                 </Button>
               </>
             )}
-          </div>
-
+          </div>{" "}
           <div className="w-full space-y-3">
-=======
-          </div>
-
-          <div className="text-xl font-bold mb-2">
-            {pet.name} the {pet.species}
-          </div>          <div className="w-full space-y-3">
             <div className="space-y-1">
               <div className="flex justify-between text-sm">
                 <div className="flex items-center">
-                  <svg className="h-4 w-4 mr-1 text-purple-500" xmlns="http://www.w3.org/2000/svg" viewBox="0 0 24 24" fill="currentColor" aria-hidden="true">
-                    <path d="M12 2c-5.5 0-10 4.5-10 10s4.5 10 10 10 10-4.5 10-10-4.5-10-10-10zm0 18c-4.4 0-8-3.6-8-8s3.6-8 8-8 8 3.6 8 8-3.6 8-8 8z"/>
-                    <path d="M15 6h-6v12h6v-12z"/>
+                  <svg
+                    className="h-4 w-4 mr-1 text-purple-500"
+                    xmlns="http://www.w3.org/2000/svg"
+                    viewBox="0 0 24 24"
+                    fill="currentColor"
+                    aria-hidden="true"
+                  >
+                    <path d="M12 2c-5.5 0-10 4.5-10 10s4.5 10 10 10 10-4.5 10-10-4.5-10-10-10zm0 18c-4.4 0-8-3.6-8-8s3.6-8 8-8 8 3.6 8 8-3.6 8-8 8z" />
+                    <path d="M15 6h-6v12h6v-12z" />
                   </svg>
                   <span>Experience</span>
                 </div>
-                <span>{pet.experience} / {pet.experienceToNextLevel}</span>
+                <span>
+                  {pet.experience} / {pet.experienceToNextLevel}
+                </span>
               </div>
-              <Progress value={(pet.experience / pet.experienceToNextLevel) * 100} className="h-2 bg-purple-100 dark:bg-purple-900/20">
-                <div 
-                  className="bg-gradient-to-r from-purple-500 to-purple-700 h-full transition-all" 
-                  style={{ width: `${(pet.experience / pet.experienceToNextLevel) * 100}%` }}
+              <Progress
+                value={(pet.experience / pet.experienceToNextLevel) * 100}
+                className="h-2 bg-purple-100 dark:bg-purple-900/20"
+              >
+                <div
+                  className="bg-gradient-to-r from-purple-500 to-purple-700 h-full transition-all"
+                  style={{
+                    width: `${
+                      (pet.experience / pet.experienceToNextLevel) * 100
+                    }%`,
+                  }}
                 />
               </Progress>
             </div>
-            
->>>>>>> 87cfbe3d
+
             <div className="space-y-1">
               <div className="flex justify-between text-sm">
                 <div className="flex items-center">
@@ -591,7 +633,12 @@
       </CardContent>
 
       <CardFooter>
-        <Tabs defaultValue="interact" value={activeTab} onValueChange={setActiveTab} className="w-full">
+        <Tabs
+          defaultValue="interact"
+          value={activeTab}
+          onValueChange={setActiveTab}
+          className="w-full"
+        >
           <TabsList className="grid w-full grid-cols-2">
             <TabsTrigger value="interact">Interact</TabsTrigger>
             <TabsTrigger value="customize">Customize</TabsTrigger>
@@ -599,14 +646,14 @@
 
           <TabsContent value="interact" className="space-y-2 pt-2">
             <div className="grid grid-cols-2 gap-2">
-              <Button 
-                onClick={handleFeedClick} 
+              <Button
+                onClick={handleFeedClick}
                 disabled={pet.energy >= 100 || isFeeding}
               >
                 Feed Pet
               </Button>
-              <Button 
-                onClick={handlePlayClick} 
+              <Button
+                onClick={handlePlayClick}
                 disabled={pet.energy <= 0 || isPlaying}
               >
                 Play
@@ -625,19 +672,25 @@
               <DialogContent className="sm:max-w-[600px] dark:bg-background dark:border dark:border-border">
                 <DialogHeader>
                   <DialogTitle>Pet Accessories</DialogTitle>
-                  <DialogDescription>Customize your pet with special items that boost their stats</DialogDescription>
+                  <DialogDescription>
+                    Customize your pet with special items that boost their stats
+                  </DialogDescription>
                 </DialogHeader>
 
                 <div className="grid grid-cols-2 gap-6 mt-4">
                   {availableAccessories.map((accessory) => {
-                    const isEquipped = pet.accessories.some(acc => acc.id === accessory.id)
-                    const isLocked = pet.level < accessory.levelRequired
-                    const levelsNeeded = getLevelsNeeded(accessory)
+                    const isEquipped = pet.accessories.some(
+                      (acc) => acc.id === accessory.id
+                    );
+                    const isLocked = pet.level < accessory.levelRequired;
+                    const levelsNeeded = getLevelsNeeded(accessory);
                     return (
                       <Button
                         key={accessory.id}
                         variant={isEquipped ? "default" : "outline"}
-                        className={`flex flex-col items-center justify-between h-auto p-5 ${isEquipped ? 'bg-primary text-primary-foreground' : ''} ${isLocked ? 'opacity-80' : ''}`}
+                        className={`flex flex-col items-center justify-between h-auto p-5 ${
+                          isEquipped ? "bg-primary text-primary-foreground" : ""
+                        } ${isLocked ? "opacity-80" : ""}`}
                         onClick={() => equipAccessory(accessory)}
                         disabled={isLocked}
                       >
@@ -657,23 +710,39 @@
                             </div>
                           )}
                         </div>
-                        <div className={`text-sm font-medium mb-2 ${isEquipped ? 'text-white' : ''}`}>
+                        <div
+                          className={`text-sm font-medium mb-2 ${
+                            isEquipped ? "text-white" : ""
+                          }`}
+                        >
                           {accessory.name}
                         </div>
-                        <div 
-                          className={`text-xs ${isEquipped ? 'text-white/90' : 'text-muted-foreground'} text-center leading-relaxed w-full overflow-hidden break-words`}
+                        <div
+                          className={`text-xs ${
+                            isEquipped
+                              ? "text-white/90"
+                              : "text-muted-foreground"
+                          } text-center leading-relaxed w-full overflow-hidden break-words`}
                         >
-                          {isLocked 
-                            ? `Unlocks at level ${accessory.levelRequired}` 
+                          {isLocked
+                            ? `Unlocks at level ${accessory.levelRequired}`
                             : accessory.description}
                         </div>
-                        <div className={`text-xs font-medium mt-3 ${isEquipped ? 'text-white/90' : ''}`}>
-                          {isLocked 
-                            ? `🔒 ${levelsNeeded} more level${levelsNeeded !== 1 ? 's' : ''} needed` 
-                            : isEquipped ? '✓ Equipped' : 'Click to equip'}
+                        <div
+                          className={`text-xs font-medium mt-3 ${
+                            isEquipped ? "text-white/90" : ""
+                          }`}
+                        >
+                          {isLocked
+                            ? `🔒 ${levelsNeeded} more level${
+                                levelsNeeded !== 1 ? "s" : ""
+                              } needed`
+                            : isEquipped
+                            ? "✓ Equipped"
+                            : "Click to equip"}
                         </div>
                       </Button>
-                    )
+                    );
                   })}
                 </div>
               </DialogContent>
@@ -682,5 +751,5 @@
         </Tabs>
       </CardFooter>
     </Card>
-  )
+  );
 }